--- conflicted
+++ resolved
@@ -7,22 +7,18 @@
 import numpy as np
 import matplotlib.pyplot as plt
 import mne
-<<<<<<< HEAD
 import argparse
 import signal
 
 from modules.vigilance import plot_vigilance_hypnogram
 from modules import io_utils, processing, plotting, report, clinical, vigilance
-=======
 from mne.io.constants import FIFF
->>>>>>> b9e1e990
 from rich.console import Console
 from rich.live import Live
 from rich.panel import Panel
 
-<<<<<<< HEAD
 stop_event = threading.Event()
-=======
+
 # Try to import psd_welch; if unavailable, use psd_array_welch as fallback.
 try:
     from mne.time_frequency import psd_welch
@@ -136,7 +132,6 @@
 
 # ---------------- End Robust Z-Score Functions ----------------
 
->>>>>>> b9e1e990
 # --- Utility: Group EDF files by subject ---
 def find_subject_edf_files(directory):
     """
@@ -199,26 +194,24 @@
         prog='The Squiggle Interpreter',
         description='What the program does')
     parser.add_argument('--csd', required=True, help="Use current source density (CSD) for graphs only? (y/n), default is no")
+    parser.add_argument('--zscore', help="z-score normalization method: 1: Standard (mean/std), 2: Robust (MAD-based), 3: Robust (IQR-based), 4: Published Norms (adult norms)")
     args = parser.parse_args()
     project_dir = os.getcwd()
     overall_output_dir = os.path.join(project_dir, "outputs")
     os.makedirs(overall_output_dir, exist_ok=True)
-<<<<<<< HEAD
     use_csd_for_graphs = True if args.csd == "y" else False
-=======
-    
-    csd_choice = input("Use current source density (CSD) for graphs only? (y/n, default n in 5 sec): ")
-    use_csd_for_graphs = True if csd_choice.lower() == "y" else False
->>>>>>> b9e1e990
     print(f"Using CSD for graphs: {use_csd_for_graphs}")
     
-    # Prompt user for z-score normalization method:
-    print("Choose z-score normalization method:")
-    print("  1: Standard (mean/std)")
-    print("  2: Robust (MAD-based)")
-    print("  3: Robust (IQR-based)")
-    print("  4: Published Norms (adult norms)")
-    method_choice = input("Enter choice (default 1): ") or "1"
+    if args.zscore is None:
+        # Prompt user for z-score normalization method:
+        print("Choose z-score normalization method:")
+        print("  1: Standard (mean/std)")
+        print("  2: Robust (MAD-based)")
+        print("  3: Robust (IQR-based)")
+        print("  4: Published Norms (adult norms)")
+        method_choice = input("Enter choice (default 1): ") or "1"
+    else:
+        method_choice = args.zscore
     
     if method_choice == "4":
         published_norm_stats = {
@@ -259,7 +252,6 @@
         for folder in folders.values():
             os.makedirs(folder, exist_ok=True)
         
-<<<<<<< HEAD
         # Start live display (optional)
         live_thread = threading.Thread(target=live_eeg_display, args=(stop_event,))
         live_thread.start()
@@ -267,12 +259,6 @@
         # Register the SIGINT handler in the main thread
         signal.signal(signal.SIGINT, sigint_handler)
         # Use the subject's EDF files.
-=======
-        stop_event = threading.Event()
-        live_thread = threading.Thread(target=live_eeg_display, args=(stop_event,))
-        live_thread.start()
-        
->>>>>>> b9e1e990
         eo_file = files["EO"] if files["EO"] else files["EC"]
         ec_file = files["EC"] if files["EC"] else files["EO"]
         print(f"Subject {subject}: EO file: {eo_file}, EC file: {ec_file}")
